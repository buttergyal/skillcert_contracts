// SPDX-License-Identifier: MIT
// Copyright (c) 2025 SkillCert

use soroban_sdk::{Address, Env, Symbol};

use crate::schema::UserProfile;

pub fn user_profile_get_user_profile(env: &Env, user_address: Address) -> UserProfile {
    // Input validation
    // If Address type supports is_empty or similar, add check. Otherwise, skip.
    // For demonstration, assume Address cannot be empty.
    let key = Symbol::new(env, "profile");
<<<<<<< HEAD
=======

>>>>>>> 36f67dcf
    // Get the user profile from storage
    let profile: UserProfile = env
        .storage()
        .instance()
        .get(&(key, user_address.clone()))
        .expect("User profile not found");
<<<<<<< HEAD
=======

>>>>>>> 36f67dcf
    profile
}

// Function to get user profile with privacy check
// Returns profile only if it's public or if the requester is the profile owner
pub fn user_profile_get_user_profile_with_privacy(
    env: &Env,
    user_address: Address,
    requester_address: Address,
) -> UserProfile {
    // Input validation
    // If Address type supports is_empty or similar, add check. Otherwise, skip.
    let key = Symbol::new(env, "profile");
<<<<<<< HEAD
=======

    // TODO: Implement caching mechanism for frequently accessed profiles

>>>>>>> 36f67dcf
    // Get the user profile from storage
    let mut profile: UserProfile = env
        .storage()
        .instance()
        .get(&(key, user_address.clone()))
        .expect("User profile not found");
<<<<<<< HEAD
=======

>>>>>>> 36f67dcf
    // Check privacy settings
    // If profile is not public and requester is not the profile owner, hide email
    if !profile.privacy_public && requester_address != user_address {
        profile.email = None;
    }

    profile
}<|MERGE_RESOLUTION|>--- conflicted
+++ resolved
@@ -10,20 +10,14 @@
     // If Address type supports is_empty or similar, add check. Otherwise, skip.
     // For demonstration, assume Address cannot be empty.
     let key = Symbol::new(env, "profile");
-<<<<<<< HEAD
-=======
 
->>>>>>> 36f67dcf
     // Get the user profile from storage
     let profile: UserProfile = env
         .storage()
         .instance()
         .get(&(key, user_address.clone()))
         .expect("User profile not found");
-<<<<<<< HEAD
-=======
 
->>>>>>> 36f67dcf
     profile
 }
 
@@ -37,22 +31,13 @@
     // Input validation
     // If Address type supports is_empty or similar, add check. Otherwise, skip.
     let key = Symbol::new(env, "profile");
-<<<<<<< HEAD
-=======
 
-    // TODO: Implement caching mechanism for frequently accessed profiles
-
->>>>>>> 36f67dcf
     // Get the user profile from storage
     let mut profile: UserProfile = env
         .storage()
         .instance()
         .get(&(key, user_address.clone()))
         .expect("User profile not found");
-<<<<<<< HEAD
-=======
-
->>>>>>> 36f67dcf
     // Check privacy settings
     // If profile is not public and requester is not the profile owner, hide email
     if !profile.privacy_public && requester_address != user_address {
