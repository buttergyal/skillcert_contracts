--- conflicted
+++ resolved
@@ -1,20 +1,14 @@
 // SPDX-License-Identifier: MIT
 // Copyright (c) 2025 SkillCert
-
 use soroban_sdk::{Address, Env, Symbol};
-
 use crate::schema::UserProfile;
 
 pub fn user_profile_get_user_profile(env: &Env, user_address: Address) -> UserProfile {
     // Input validation
     // If Address type supports is_empty or similar, add check. Otherwise, skip.
     // For demonstration, assume Address cannot be empty.
-
-<<<<<<< HEAD
+    
     // Create the storage key for the user profile
-=======
-pub fn get_user_profile(env: &Env, user_address: Address) -> UserProfile {
->>>>>>> 4d0d06bc
     let key = Symbol::new(env, "profile");
     let storage_key = (key, user_address.clone());
     
@@ -22,19 +16,16 @@
     if let Some(profile) = env.storage().temporary().get(&storage_key) {
         return profile;
     }
-
     // Get from instance storage if not cached
     let profile: UserProfile = env
         .storage()
         .instance()
         .get(&storage_key)
         .expect("User profile not found");
-
     // Cache in temporary storage for subsequent requests
     env.storage().temporary().set(&storage_key, &profile);
     // Cache for 15 minutes
     env.storage().temporary().extend_ttl(&storage_key, 0, 900);
-
     profile
 }
 
@@ -46,8 +37,7 @@
     requester_address: Address,
 ) -> UserProfile {
     // Reuse the optimized get_user_profile function
-    let mut profile = get_user_profile(env, user_address.clone());
-
+    let mut profile = user_profile_get_user_profile(env, user_address.clone());
     // Apply privacy filters without additional storage reads
     if !profile.privacy_public && requester_address != user_address {
         profile.email = None;
@@ -55,6 +45,5 @@
         profile.phone = None;
         profile.address_details = None;
     }
-
     profile
 }