// SPDX-License-Identifier: MIT
// Copyright (c) 2025 SkillCert

use soroban_sdk::{contracterror, panic_with_error, Env};

/// Error types for the course access contract.
///
/// This enum defines all possible error conditions that can occur
/// during course access operations.
#[contracterror]
#[derive(Copy, Clone, Debug, Eq, PartialEq, PartialOrd, Ord)]
#[repr(u32)]
pub enum CourseAccessError {
    /// User already has access to the specified course
    UserAlreadyHasAccess = 1,
    /// User does not have access to the specified course
    UserNoAccessCourse = 2,
    /// Operation not authorized for the current user
    Unauthorized = 3,
    /// Name field is required but not provided
    NameRequired = 4,
    /// Email field is required but not provided
    EmailRequired = 5,
    /// Country field is required but not provided
    CountryRequired = 6,
<<<<<<< HEAD
    /// Invalid input provided
    InvalidInput = 7,
=======
    InvalidCourseId = 7,
    InvalidUser = 8,
    EmptyCourseId = 9,
    InvalidInput = 10,
    SameUserTransfer = 11,
>>>>>>> 4979d221
}

/// Handles contract errors by panicking with the specified error.
///
/// This function is used to propagate errors in the Soroban contract runtime.
/// When called, it will cause the contract execution to halt and return the error.
///
/// # Arguments
///
/// * `env` - The Soroban environment reference
/// * `error` - The error to propagate
///
/// # Panics
///
/// This function always panics with the provided error, which is the intended behavior
/// for error handling in Soroban contracts.
pub fn handle_error(env: &Env, error: CourseAccessError) -> ! {
    panic_with_error!(env, error);
}<|MERGE_RESOLUTION|>--- conflicted
+++ resolved
@@ -3,52 +3,23 @@
 
 use soroban_sdk::{contracterror, panic_with_error, Env};
 
-/// Error types for the course access contract.
-///
-/// This enum defines all possible error conditions that can occur
-/// during course access operations.
 #[contracterror]
 #[derive(Copy, Clone, Debug, Eq, PartialEq, PartialOrd, Ord)]
 #[repr(u32)]
-pub enum CourseAccessError {
-    /// User already has access to the specified course
-    UserAlreadyHasAccess = 1,
-    /// User does not have access to the specified course
-    UserNoAccessCourse = 2,
-    /// Operation not authorized for the current user
+pub enum Error {
+    UserAlreadyHasAccess = 1,  
+    UserNoAccessCourse = 2,   
     Unauthorized = 3,
-    /// Name field is required but not provided
     NameRequired = 4,
-    /// Email field is required but not provided
     EmailRequired = 5,
-    /// Country field is required but not provided
     CountryRequired = 6,
-<<<<<<< HEAD
-    /// Invalid input provided
-    InvalidInput = 7,
-=======
     InvalidCourseId = 7,
     InvalidUser = 8,
     EmptyCourseId = 9,
     InvalidInput = 10,
     SameUserTransfer = 11,
->>>>>>> 4979d221
 }
 
-/// Handles contract errors by panicking with the specified error.
-///
-/// This function is used to propagate errors in the Soroban contract runtime.
-/// When called, it will cause the contract execution to halt and return the error.
-///
-/// # Arguments
-///
-/// * `env` - The Soroban environment reference
-/// * `error` - The error to propagate
-///
-/// # Panics
-///
-/// This function always panics with the provided error, which is the intended behavior
-/// for error handling in Soroban contracts.
-pub fn handle_error(env: &Env, error: CourseAccessError) -> ! {
+pub fn handle_error(env: &Env, error: Error) -> ! {
     panic_with_error!(env, error);
 }