// SPDX-License-Identifier: MIT
// Copyright (c) 2025 SkillCert
use crate::error::{handle_error, CourseAccessError};
use crate::functions::config::{TTL_BUMP, TTL_TTL};
use crate::schema::{CourseAccess, CourseUsers, DataKey, UserCourses};
use soroban_sdk::{Address, Env, String, Vec};

/// Grant access to a specific user for a given course.
///
/// This function creates a new course access entry for the specified user and course.
/// It also updates the user's course list and the course's user list to maintain
/// bidirectional relationships for efficient querying.
///
/// # Arguments
///
/// * `env` - The Soroban environment
/// * `course_id` - The unique identifier of the course to grant access to
/// * `user` - The address of the user to grant access to
///
/// # Panics
///
/// Panics with `Error::UserAlreadyHasAccess` if the user already has access to the course.
pub fn course_access_grant_access(env: Env, course_id: String, user: Address) {
<<<<<<< HEAD
    // Input validation
        if course_id.is_empty() {
            handle_error(&env, CourseAccessError::InvalidInput)
        }
    // Optionally, add more checks for user address validity if needed
=======
    // Validate input parameters
    if course_id.is_empty() {
        handle_error(&env, Error::EmptyCourseId);
    }
    
    // Check course_id length to prevent extremely long IDs
    if course_id.len() > 100 {
        handle_error(&env, Error::InvalidCourseId);
    }

    let key: DataKey = DataKey::CourseAccess(course_id.clone(), user.clone());
>>>>>>> 4979d221

    let key: DataKey = DataKey::CourseAccess(course_id.clone(), user.clone());
    
    // Check if access already exists to prevent duplicates
    if env.storage().persistent().has(&key) {
        handle_error(&env, CourseAccessError::UserAlreadyHasAccess)
    }
    
    // Create the course access entry
    let course_access: CourseAccess = CourseAccess {
        course_id: course_id.clone(),
        user: user.clone(),
    };
    
    // Store the access entry
    env.storage().persistent().set(&key, &course_access);
    env.storage()
        .persistent()
        .extend_ttl(&key, TTL_BUMP, TTL_TTL);
    
    // Update UserCourses
    let user_courses_key = DataKey::UserCourses(user.clone());
    let mut user_courses: UserCourses = env
        .storage()
        .persistent()
        .get(&user_courses_key)
        .unwrap_or(UserCourses {
            user: user.clone(),
            courses: Vec::new(&env),
        });
    if !user_courses.courses.contains(&course_id) {
        user_courses.courses.push_back(course_id.clone());
        env.storage()
            .persistent()
            .set(&user_courses_key, &user_courses);
        env.storage()
            .persistent()
            .extend_ttl(&user_courses_key, TTL_BUMP, TTL_TTL);
    }
    
    // Update CourseUsers
    let course_users_key = DataKey::CourseUsers(course_id.clone());
    let mut course_users: CourseUsers = env
        .storage()
        .persistent()
        .get(&course_users_key)
        .unwrap_or(CourseUsers {
            course: course_id.clone(),
            users: Vec::new(&env),
        });
    if !course_users.users.contains(&user) {
        course_users.users.push_back(user.clone());
        env.storage()
            .persistent()
            .set(&course_users_key, &course_users);
        env.storage()
            .persistent()
            .extend_ttl(&course_users_key, TTL_BUMP, TTL_TTL);
    }
}<|MERGE_RESOLUTION|>--- conflicted
+++ resolved
@@ -1,33 +1,12 @@
 // SPDX-License-Identifier: MIT
 // Copyright (c) 2025 SkillCert
-use crate::error::{handle_error, CourseAccessError};
-use crate::functions::config::{TTL_BUMP, TTL_TTL};
-use crate::schema::{CourseAccess, CourseUsers, DataKey, UserCourses};
+
+use crate::schema::{CourseAccess, DataKey, UserCourses, CourseUsers};
 use soroban_sdk::{Address, Env, String, Vec};
+use crate::error::{Error, handle_error};
 
-/// Grant access to a specific user for a given course.
-///
-/// This function creates a new course access entry for the specified user and course.
-/// It also updates the user's course list and the course's user list to maintain
-/// bidirectional relationships for efficient querying.
-///
-/// # Arguments
-///
-/// * `env` - The Soroban environment
-/// * `course_id` - The unique identifier of the course to grant access to
-/// * `user` - The address of the user to grant access to
-///
-/// # Panics
-///
-/// Panics with `Error::UserAlreadyHasAccess` if the user already has access to the course.
+/// Grant access to a specific user for a given course
 pub fn course_access_grant_access(env: Env, course_id: String, user: Address) {
-<<<<<<< HEAD
-    // Input validation
-        if course_id.is_empty() {
-            handle_error(&env, CourseAccessError::InvalidInput)
-        }
-    // Optionally, add more checks for user address validity if needed
-=======
     // Validate input parameters
     if course_id.is_empty() {
         handle_error(&env, Error::EmptyCourseId);
@@ -39,27 +18,22 @@
     }
 
     let key: DataKey = DataKey::CourseAccess(course_id.clone(), user.clone());
->>>>>>> 4979d221
 
-    let key: DataKey = DataKey::CourseAccess(course_id.clone(), user.clone());
-    
     // Check if access already exists to prevent duplicates
     if env.storage().persistent().has(&key) {
-        handle_error(&env, CourseAccessError::UserAlreadyHasAccess)
+        handle_error(&env, Error::UserAlreadyHasAccess)
     }
-    
+
     // Create the course access entry
     let course_access: CourseAccess = CourseAccess {
         course_id: course_id.clone(),
         user: user.clone(),
     };
-    
+
     // Store the access entry
     env.storage().persistent().set(&key, &course_access);
-    env.storage()
-        .persistent()
-        .extend_ttl(&key, TTL_BUMP, TTL_TTL);
-    
+    env.storage().persistent().extend_ttl(&key, 100, 1000);
+
     // Update UserCourses
     let user_courses_key = DataKey::UserCourses(user.clone());
     let mut user_courses: UserCourses = env
@@ -72,14 +46,10 @@
         });
     if !user_courses.courses.contains(&course_id) {
         user_courses.courses.push_back(course_id.clone());
-        env.storage()
-            .persistent()
-            .set(&user_courses_key, &user_courses);
-        env.storage()
-            .persistent()
-            .extend_ttl(&user_courses_key, TTL_BUMP, TTL_TTL);
+        env.storage().persistent().set(&user_courses_key, &user_courses);
+        env.storage().persistent().extend_ttl(&user_courses_key, 100, 1000);
     }
-    
+
     // Update CourseUsers
     let course_users_key = DataKey::CourseUsers(course_id.clone());
     let mut course_users: CourseUsers = env
@@ -92,11 +62,7 @@
         });
     if !course_users.users.contains(&user) {
         course_users.users.push_back(user.clone());
-        env.storage()
-            .persistent()
-            .set(&course_users_key, &course_users);
-        env.storage()
-            .persistent()
-            .extend_ttl(&course_users_key, TTL_BUMP, TTL_TTL);
+        env.storage().persistent().set(&course_users_key, &course_users);
+        env.storage().persistent().extend_ttl(&course_users_key, 100, 1000);
     }
 }