--- conflicted
+++ resolved
@@ -3,12 +3,9 @@
 
 #![no_std]
 
-<<<<<<< HEAD
-=======
 /// Contract version for tracking deployments and upgrades
 pub const VERSION: &str = "1.0.0";
 
->>>>>>> 53517316
 pub mod error;
 pub mod functions;
 pub mod schema;
@@ -98,16 +95,7 @@
         name: String,
         description: Option<String>,
     ) -> u128 {
-<<<<<<< HEAD
-        functions::create_course_category::course_registry_create_course_category(
-            env,
-            caller,
-            name,
-            description,
-        )
-=======
         functions::create_course_category::create_course_category(env, caller, name, description)
->>>>>>> 53517316
     }
 
     /// Retrieve a course by its ID.
@@ -250,17 +238,7 @@
         goal_id: String,
         new_content: String,
     ) -> CourseGoal {
-<<<<<<< HEAD
-        functions::edit_goal::course_registry_edit_goal(
-            env,
-            creator,
-            course_id,
-            goal_id,
-            new_content,
-        )
-=======
         functions::edit_goal::edit_goal(env, creator, course_id, goal_id, new_content)
->>>>>>> 53517316
     }
 
     /// Add a new goal to a course.
@@ -386,11 +364,7 @@
         course_id: String,
         params: EditCourseParams,
     ) -> Course {
-<<<<<<< HEAD
-        functions::edit_course::course_registry_edit_course(env, creator, course_id, params)
-=======
         functions::edit_course::edit_course(env, creator, course_id, params)
->>>>>>> 53517316
     }
 
     /// Archive a course.
@@ -466,11 +440,7 @@
         limit: Option<u32>,
         offset: Option<u32>,
     ) -> Vec<Course> {
-<<<<<<< HEAD
-        functions::list_courses_with_filters::course_registry_list_courses_with_filters(
-=======
         functions::list_courses_with_filters::list_courses_with_filters(
->>>>>>> 53517316
             &env, filters, limit, offset,
         )
     }
