pub mod add_goal;
pub mod add_module;
pub mod create_course;
pub mod delete_course;
pub mod edit_goal;
pub mod edit_prerequisite;
pub mod get_course;
pub mod get_courses_by_instructor;
pub mod get_prerequisites_by_course;
pub mod list_modules;
pub mod remove_module;
pub mod remove_prerequisite;
<<<<<<< HEAD
pub mod utils;
=======
pub mod is_course_creator;
>>>>>>> 1b1d854e
<|MERGE_RESOLUTION|>--- conflicted
+++ resolved
@@ -10,8 +10,5 @@
 pub mod list_modules;
 pub mod remove_module;
 pub mod remove_prerequisite;
-<<<<<<< HEAD
-pub mod utils;
-=======
 pub mod is_course_creator;
->>>>>>> 1b1d854e
+pub mod utils;