--- conflicted
+++ resolved
@@ -40,12 +40,8 @@
 
     loop {
         // Much more aggressive safety limits for budget
-<<<<<<< HEAD
         if id > crate::schema::MAX_SCAN_ID as u128
             || empty_checks > MAX_EMPTY_CHECKS as u32
-=======
-        if id > crate::schema::MAX_SCAN_ID as u128 || empty_checks > crate::schema::MAX_EMPTY_CHECKS
->>>>>>> 1da7e747
         {
             break;
         }
@@ -77,13 +73,8 @@
         // - Category filter
         // - Level filter
         // - Duration filter (min/max, only if course has duration)
-<<<<<<< HEAD
         let passes_filters: bool = filters.min_price.map_or(true, |min| course.price >= min)
             && filters.max_price.map_or(true, |max| course.price <= max)
-=======
-        let passes_filters = filters.min_price.is_none_or(|min| course.price >= min)
-            && filters.max_price.is_none_or(|max| course.price <= max)
->>>>>>> 1da7e747
             && filters
                 .category
                 .as_ref()
