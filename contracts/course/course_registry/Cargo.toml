--- conflicted
+++ resolved
@@ -2,20 +2,18 @@
 name = "course_registry"
 version = "0.0.0"
 edition = "2021"
-<<<<<<< HEAD
-
-[dependencies]
-soroban-sdk = { workspace = true }
-
-[dev-dependencies]
-soroban-sdk = { workspace = true, features = ["testutils"] }
-=======
 publish = false
->>>>>>> 4cc15fb8
 
 [lib]
 crate-type = ["cdylib"]
 doctest = false
+
+[profile.release]
+opt-level = "z"        # Tamaño reducido
+codegen-units = 1
+lto = true
+panic = "abort"
+strip = "symbols"
 
 [dependencies]
 soroban-sdk = { workspace = true }
