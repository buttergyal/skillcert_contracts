--- conflicted
+++ resolved
@@ -27,33 +27,19 @@
     UserProfileNotFound = 21,
     InactiveUser = 22,
     PageParamTooLarge = 23,
-<<<<<<< HEAD
-    // Removed InvalidInput - replaced with specific validation errors below
-    RequiredFieldMissing = 24,
-    Unauthorized = 25,
+    InvalidTitleLength = 24,
+    PasswordMismatch = 25,
     // Rate limiting errors
     RateLimitExceeded = 26,
     RateLimitNotConfigured = 27,
-    // Password validation errors
-    PasswordMismatch = 28,
-    PasswordTooShort = 29,
-    PasswordTooLong = 30,
-    PasswordMissingUppercase = 31,
-    PasswordMissingLowercase = 32,
-    PasswordMissingDigit = 33,
-    PasswordMissingSpecialChar = 34,
-=======
-    InvalidTitleLength = 24,
-    PasswordMismatch = 25,
-    PasswordTooShort = 26,
-    PasswordTooLong = 27,
-    PasswordMissingUppercase = 28,
-    PasswordMissingLowercase = 29,
-    PasswordMissingDigit = 30,
-    PasswordMissingSpecialChar = 31,
-    RequiredFieldMissing = 32,
-    Unauthorized = 33
->>>>>>> 1a6af6b7
+    PasswordTooShort = 28,
+    PasswordTooLong = 29,
+    PasswordMissingUppercase = 30,
+    PasswordMissingLowercase = 31,
+    PasswordMissingDigit = 32,
+    PasswordMissingSpecialChar = 33,
+    RequiredFieldMissing = 34,
+    Unauthorized = 35
 }
 
 pub fn handle_error(env: &Env, error: Error) -> ! {
