--- conflicted
+++ resolved
@@ -27,7 +27,6 @@
     UserProfileNotFound = 21,
     InactiveUser = 22,
     PageParamTooLarge = 23,
-<<<<<<< HEAD
     InvalidTitleLength = 24,
     PasswordMismatch = 25,
     PasswordTooShort = 26,
@@ -36,9 +35,6 @@
     PasswordMissingLowercase = 29,
     PasswordMissingDigit = 30,
     PasswordMissingSpecialChar = 31,
-=======
-    // Removed InvalidInput - replaced with specific validation errors below
->>>>>>> 32220025
     RequiredFieldMissing = 32,
     Unauthorized = 33
 }
