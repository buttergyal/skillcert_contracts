--- conflicted
+++ resolved
@@ -189,14 +189,9 @@
     // Add to users index
     add_to_users_index(&env, &user);
 
-<<<<<<< HEAD
-    // Emit user creation event
-    env.events()
-        .publish((USER_CREATED_EVENT, &user), user.clone());
-=======
     // Emit user creation audit event with detailed information
     env.events().publish(
-        (EVT_USER_CREATED, &user),
+        (USER_CREATED_EVENT, &user),
         (
             user.clone(),
             profile.full_name.clone(),
@@ -205,7 +200,6 @@
             profile.country.clone(),
         ),
     );
->>>>>>> 1da7e747
 
     profile
 }
