// SPDX-License-Identifier: MIT
// Copyright (c) 2025 SkillCert

pub mod utils;
pub mod admin_management;
pub mod contract_versioning;
pub mod create_user_profile;
pub mod delete_user;
pub mod edit_user_profile;
pub mod get_user_by_id;
pub mod is_admin;
pub mod list_all_registered_users;
<<<<<<< HEAD
pub mod rbac;
pub mod utils;
=======
pub mod list_users_with_access;
pub mod save_profile;
>>>>>>> 5dff0e7e
<|MERGE_RESOLUTION|>--- conflicted
+++ resolved
@@ -10,10 +10,6 @@
 pub mod get_user_by_id;
 pub mod is_admin;
 pub mod list_all_registered_users;
-<<<<<<< HEAD
+pub mod list_users_with_access;
 pub mod rbac;
-pub mod utils;
-=======
-pub mod list_users_with_access;
-pub mod save_profile;
->>>>>>> 5dff0e7e
+pub mod save_profile;